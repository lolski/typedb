---
title: Get Queries
keywords: setup, getting started
last_updated: September 2017
summary: In this lesson you will learn about the get queries, the fundamental queries used to explore Grakn Knowledge bases
tags: [getting-started, graql]
sidebar: academy_sidebar
permalink: ./academy/get-queries.html
folder: overview
toc: false
KB: academy
---

<<<<<<< HEAD
GRAQL, the language used to query and manipulate data in a GRAKN knowledge graph (and much more, as you will discover if you follow the whole Grakn Academy) that has been built to be readable, easy to learn and use. In this lesson you will learn the basics of the language and, at the end of it you will be able to query data in your knowledge graph.
=======
Graql, the language used to query and manipulate data in a Grakn knowledge graph (and much more, as you will discover if you follow the whole Grakn Academy) that has been built to be readable, easy to learn and use. In this lesson you will learn the basics of the language and, at the end of it you will be able to query data in your knowledge base.
>>>>>>> 1f1c630d


## Basic get queries

Let us start with a very simple example: what do you think the following query will do?

 `match $x isa company; get;`

If you answered "return all companies in the knowledge graph" then congratulations! You are correct! Give yourself a pat on the back and let’s go onto something very slightly more complex. What do you think the following query does?

`match $x isa company has name "ENI"; get;`

If you answered "return a company named ‘ENI’", you were almost right: the correct answer is "return all the companies named ‘ENI’". If there happens to be only one, all the better, but it is good to keep in mind the subtle distinction.

One thing that is maybe useful to keep in mind is that the query above is exactly the same (and in fact under the hood Graql is doing) as the query


```graql
match
$x isa company;
$x has name "ENI";
get $x;
```

Since, as you have learned in the [last lesson](/academy/graql-intro.html) the order of patterns in a Graql query does not matter, the query above is no different from

```graql
match
$x has name "ENI";
$x isa company;
get;
```

Go ahead and try these queries in your running distribution of Grakn (need a refresher? [Here’s the link](/academy/setup.html) to the lesson in which you learned how to do that).


### Exercise: a query with an attribute
You should by now be able to write very basic Graql queries with or without resources. Try to think of how to query for a country named "UK".


## Querying for relationships
Even more fun! What do you think the following query will do? Take your time…

```graql
match
$x isa country has name "USA";
($x, $y) isa located-in; get;
```

Did you answer, by any chance, answer "return everything that is in a(ny) country named ‘USA’"? If so, you are almost right.

Try it now in the dashboard

  ![Relationship query](/images/academy/2-graql/relationship-query.png)

You see "North America" right there? Can you guess what is happening?

Let’s break the query into small pieces

`$x isa country has name "USA";`, as you should know by know, retrieves all the countries with a name "USA" and store them (actually there happens to be only one) in a variable accessed with the name `$x`.

The bit `($x, $y)` tells Graql to create a new variable `$y` and store into it anything that is attached to `$x` via a relationship (that is what the parenthesis are for).

Finally the `isa located-in` just say that the relation that links `$x` and `$y` must be of type "located-in". The `get` part just says to return all the variables created.

Notice that we have specified nowhere who should be located into whom, and, as I said before, in Graql the order does not matter. In fact you will obtain the same results if you run the following query:

```graql
match
$x isa country has name "USA";
($y, $x) isa located-in; get;
```

Go ahead, try it.


## Introduction to Roles
So what if you want to actually specify that we want to retrieve all the things that are actually contained in the USA? That is what roles are for. In Graql every component of a relation plays a role in it, which specifies what the is the function of that role player in that specific relation. The syntax for it looks like this:

```graql
match
$x isa country has name "USA";
(location: $x, located: $y) isa located-in; get;
```

Try it in the dashboard.

The name of the roles (in this case `location` and `located`) are user specified, I have assigned the label `location` to the container in the located-in relation and `located` for the thing which is contained. It is just then a matter of adding the role names followed by `:`.

### Exercise
What is the query that finds all the things that _contain_ the country "USA"?

Can you write a query that finds all the bonds issued by a company named "ENI"? The names of the roles in this case are "issued" and "issuer", the relation is called "issues".

Try the same query without specifying the roles. Does the result change? Why do you think is that?


## Modifiers
After a get query you can use a number of optional modifiers that will change the results returned by the query. The most common one that you will need are `limit` and `select`.

The `limit` modifier, followed by an integer, restricts the number of results that are returned by Graql and you have already met it as it is automatically added to every query run in the graph visualiser to avoid too much confusion on the screen.


## The _get_ action
The `get` action, followed by one or more variables, limits the results to the variables specified. If no variables are specified, each result will contain an instance for each of the variables used in the match part of the query.

See it for yourself running this query and noticing the difference in results with the same query without the `$y` variable at the end.

```graql
match
$x isa country has name "USA";
(location: $x, located: $y) isa located-in;
get $y;
```


### What have you learned?
In this lesson you have learned all the basics of match queries, which is probably the type of query you will be using the most. You know how to query for basic entities, for resources (the names in the examples) and for relation. You also know what roles are and why they are useful, but we will go back into more deeper details during the course of the Academy.


## What next?
<<<<<<< HEAD
The [next step](./insert-delete-queries.html) is to learn how to insert data into your knowledge graph. If you want to know more about the GRAQL syntax and the possible modifiers you can look at the [docs](../index.html). If you want to explore more about the roles and the other parts of our data model, you could skip to the [third module](./schema-elements.html) of the Academy, although it is not recommended.
=======
The [next step](./insert-delete-queries.html) is to learn how to insert data into your knowledge base. If you want to know more about the Graql syntax and the possible modifiers you can look at the [docs](../index.html). If you want to explore more about the roles and the other parts of our data model, you could skip to the [third module](./schema-elements.html) of the Academy, although it is not recommended.
>>>>>>> 1f1c630d
<|MERGE_RESOLUTION|>--- conflicted
+++ resolved
@@ -11,11 +11,7 @@
 KB: academy
 ---
 
-<<<<<<< HEAD
-GRAQL, the language used to query and manipulate data in a GRAKN knowledge graph (and much more, as you will discover if you follow the whole Grakn Academy) that has been built to be readable, easy to learn and use. In this lesson you will learn the basics of the language and, at the end of it you will be able to query data in your knowledge graph.
-=======
-Graql, the language used to query and manipulate data in a Grakn knowledge graph (and much more, as you will discover if you follow the whole Grakn Academy) that has been built to be readable, easy to learn and use. In this lesson you will learn the basics of the language and, at the end of it you will be able to query data in your knowledge base.
->>>>>>> 1f1c630d
+Graql, the language used to query and manipulate data in a Grakn knowledge graph (and much more, as you will discover if you follow the whole Grakn Academy) that has been built to be readable, easy to learn and use. In this lesson you will learn the basics of the language and, at the end of it you will be able to query data in your knowledge graph.
 
 
 ## Basic get queries
@@ -137,8 +133,4 @@
 
 
 ## What next?
-<<<<<<< HEAD
-The [next step](./insert-delete-queries.html) is to learn how to insert data into your knowledge graph. If you want to know more about the GRAQL syntax and the possible modifiers you can look at the [docs](../index.html). If you want to explore more about the roles and the other parts of our data model, you could skip to the [third module](./schema-elements.html) of the Academy, although it is not recommended.
-=======
-The [next step](./insert-delete-queries.html) is to learn how to insert data into your knowledge base. If you want to know more about the Graql syntax and the possible modifiers you can look at the [docs](../index.html). If you want to explore more about the roles and the other parts of our data model, you could skip to the [third module](./schema-elements.html) of the Academy, although it is not recommended.
->>>>>>> 1f1c630d
+The [next step](./insert-delete-queries.html) is to learn how to insert data into your knowledge graph. If you want to know more about the Graql syntax and the possible modifiers you can look at the [docs](../index.html). If you want to explore more about the roles and the other parts of our data model, you could skip to the [third module](./schema-elements.html) of the Academy, although it is not recommended.
--- conflicted
+++ resolved
@@ -53,14 +53,11 @@
 
     @Override
     public boolean start() {
-<<<<<<< HEAD
         final long shardingThreshold = engineConfiguration().getPropertyAsLong(AbstractGraknGraph.SHARDING_THRESHOLD);
         final int maxRetry = engineConfiguration().getPropertyAsInt(GraknEngineConfig.LOADER_REPEAT_COMMITS);
         Context context = metricRegistry()
                 .timer(name(UpdatingInstanceCountTask.class, "execution")).time();
         try {
-            EngineGraknGraphFactory factory = EngineGraknGraphFactory.create(engineConfiguration().getProperties());
-
             Map<ConceptId, Long> jobs = getCountUpdatingJobs(configuration());
             metricRegistry().histogram(name(UpdatingInstanceCountTask.class, "jobs"))
                     .update(jobs.size());
@@ -91,7 +88,7 @@
             conceptToShard.forEach(type -> {
                 Context contextSharding = metricRegistry().timer("sharding").time();
                 try {
-                    shardConcept(redis(), factory, keyspace, type, maxRetry, shardingThreshold);
+                    shardConcept(redis(), factory(), keyspace, type, maxRetry, shardingThreshold);
                 } finally {
                     contextSharding.stop();
                 }
@@ -101,28 +98,6 @@
         } finally {
             context.stop();
         }
-=======
-        long shardingThreshold = engineConfiguration().getPropertyAsLong(AbstractGraknGraph.SHARDING_THRESHOLD);
-        int maxRetry = engineConfiguration().getPropertyAsInt(GraknEngineConfig.LOADER_REPEAT_COMMITS);
-
-        Map<ConceptId, Long> jobs = getCountUpdatingJobs(configuration());
-        String keyspace = configuration().json().at(REST.Request.KEYSPACE).asString();
-
-        //We Use redis to keep track of counts in order to ensure sharding happens in a centralised manner.
-        //The graph cannot be used because each engine can have it's own snapshot of the graph with caching which makes
-        //values only approximately correct
-        Set<ConceptId> conceptToShard = new HashSet<>();
-
-        //Update counts
-        jobs.forEach((key, value) -> {
-            if(updateShardCounts(redis(), keyspace, key, value, shardingThreshold)) conceptToShard.add(key);
-        });
-
-        //Shard anything which requires sharding
-        conceptToShard.forEach(type -> shardConcept(redis(), factory(), keyspace, type, maxRetry, shardingThreshold));
-
-        return true;
->>>>>>> 88ecaa71
     }
 
     /**

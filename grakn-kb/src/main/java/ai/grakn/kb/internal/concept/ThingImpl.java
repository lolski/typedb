/*
 * Grakn - A Distributed Semantic Database
 * Copyright (C) 2016  Grakn Labs Limited
 *
 * Grakn is free software: you can redistribute it and/or modify
 * it under the terms of the GNU General Public License as published by
 * the Free Software Foundation, either version 3 of the License, or
 * (at your option) any later version.
 *
 * Grakn is distributed in the hope that it will be useful,
 * but WITHOUT ANY WARRANTY; without even the implied warranty of
 * MERCHANTABILITY or FITNESS FOR A PARTICULAR PURPOSE.  See the
 * GNU General Public License for more details.
 *
 * You should have received a copy of the GNU General Public License
 * along with Grakn. If not, see <http://www.gnu.org/licenses/gpl.txt>.
 */

package ai.grakn.kb.internal.concept;

import ai.grakn.concept.Attribute;
import ai.grakn.concept.AttributeType;
import ai.grakn.concept.Concept;
import ai.grakn.concept.ConceptId;
import ai.grakn.concept.Label;
import ai.grakn.concept.LabelId;
import ai.grakn.concept.Relationship;
import ai.grakn.concept.RelationshipType;
import ai.grakn.concept.Role;
import ai.grakn.concept.Thing;
import ai.grakn.concept.Type;
import ai.grakn.exception.GraknTxOperationException;
import ai.grakn.kb.internal.cache.Cache;
import ai.grakn.kb.internal.cache.Cacheable;
import ai.grakn.kb.internal.structure.Casting;
import ai.grakn.kb.internal.structure.EdgeElement;
import ai.grakn.kb.internal.structure.VertexElement;
import ai.grakn.util.CommonUtil;
import ai.grakn.util.Schema;
import org.apache.tinkerpop.gremlin.process.traversal.P;
import org.apache.tinkerpop.gremlin.process.traversal.dsl.graph.GraphTraversal;
import org.apache.tinkerpop.gremlin.process.traversal.dsl.graph.__;
import org.apache.tinkerpop.gremlin.structure.Direction;
import org.apache.tinkerpop.gremlin.structure.Vertex;

import java.util.Arrays;
import java.util.HashSet;
import java.util.Objects;
import java.util.Optional;
import java.util.Set;
import java.util.stream.Collectors;
import java.util.stream.Stream;

/**
 * <p>
 *     A data instance in the graph belonging to a specific {@link Type}
 * </p>
 *
 * <p>
 *     Instances represent data in the graph.
 *     Every instance belongs to a {@link Type} which serves as a way of categorising them.
 *     Instances can relate to one another via {@link Relationship}
 * </p>
 *
 * @author fppt
 *
 * @param <T> The leaf interface of the object concept which extends {@link Thing}.
 *           For example {@link ai.grakn.concept.Entity} or {@link Relationship}.
 * @param <V> The type of the concept which extends {@link Type} of the concept.
 *           For example {@link ai.grakn.concept.EntityType} or {@link RelationshipType}
 */
public abstract class ThingImpl<T extends Thing, V extends Type> extends ConceptImpl implements Thing {
    private final Cache<Label> cachedInternalType = new Cache<>(Cacheable.label(), () -> {
        int typeId = vertex().property(Schema.VertexProperty.THING_TYPE_LABEL_ID);
        Optional<Type> type = vertex().tx().getConcept(Schema.VertexProperty.LABEL_ID, typeId);
        return type.orElseThrow(() -> GraknTxOperationException.missingType(getId())).getLabel();
    });

    private final Cache<V> cachedType = new Cache<>(Cacheable.concept(), () -> {
        Optional<V> type = vertex().getEdgesOfType(Direction.OUT, Schema.EdgeLabel.ISA).
                map(EdgeElement::target).
                flatMap(CommonUtil::optionalToStream).
                flatMap(edge -> edge.getEdgesOfType(Direction.OUT, Schema.EdgeLabel.SHARD)).
                map(EdgeElement::target).
                flatMap(CommonUtil::optionalToStream).
                map(concept -> vertex().tx().factory().<V>buildConcept(concept)).
                flatMap(CommonUtil::optionalToStream).
                findAny();

        return type.orElseThrow(() -> GraknTxOperationException.noType(this));
    });

    ThingImpl(VertexElement vertexElement) {
        super(vertexElement);
    }

    ThingImpl(VertexElement vertexElement, V type) {
        this(vertexElement);
        type((TypeImpl) type);
    }

    /**
     * Deletes the concept as an Thing
     */
    @Override
    public void delete() {
        Set<Relationship> relationships = castingsInstance().map(Casting::getRelation).collect(Collectors.toSet());

        vertex().tx().txCache().removedInstance(type().getId());
        deleteNode();

        relationships.forEach(relation -> {
            if(relation.type().isImplicit()){//For now implicit relationships die
                relation.delete();
            } else {
                RelationshipImpl rel = (RelationshipImpl) relation;
                vertex().tx().txCache().trackForValidation(rel);
                rel.cleanUp();
            }
        });
    }

    @Override
    public void txCacheClear(){
        //TODO: Clearing the caches at th Thing Level may not be needed. Need to experiment
        cachedInternalType.clear();
        cachedType.clear();
    }

    /**
     * This index is used by concepts such as casting and relations to speed up internal lookups
     * @return The inner index value of some concepts.
     */
    public String getIndex(){
        return vertex().property(Schema.VertexProperty.INDEX);
    }

    /**
     *
     * @return All the {@link Attribute} that this Thing is linked with
     */
    public Stream<Attribute<?>> attributes(AttributeType... attributeTypes) {
<<<<<<< HEAD
        Set<ConceptId> resourceTypesIds = Arrays.stream(attributeTypes).map(Concept::getId).collect(Collectors.toSet());
        return resources(getRolePlayerNeighbours(), resourceTypesIds);
=======
        Set<ConceptId> attributeTypesIds = Arrays.stream(attributeTypes).map(Concept::getId).collect(Collectors.toSet());
        return attributes(getShortcutNeighbours(), attributeTypesIds);
>>>>>>> ee04ce67
    }

    /**
     * Helper class which filters a {@link Stream} of {@link Attribute} to those of a specific set of {@link AttributeType}.
     *
     * @param conceptStream The {@link Stream} to filter
     * @param attributeTypesIds The {@link AttributeType} {@link ConceptId}s to filter to.
     * @return the filtered stream
     */
    private <X extends Concept> Stream<Attribute<?>> attributes(Stream<X> conceptStream, Set<ConceptId> attributeTypesIds){
        Stream<Attribute<?>> attributeStream = conceptStream.
                filter(concept -> concept.isAttribute() && !this.equals(concept)).
                map(Concept::asAttribute);

        if(!attributeTypesIds.isEmpty()){
            attributeStream = attributeStream.filter(attribute -> attributeTypesIds.contains(attribute.type().getId()));
        }

        return attributeStream;
    }

    /**
     * Castings are retrieved from the perspective of the {@link Thing} which is a role player in a {@link Relationship}
     *
     * @return All the {@link Casting} which this instance is cast into the role
     */
    Stream<Casting> castingsInstance(){
        return vertex().getEdgesOfType(Direction.IN, Schema.EdgeLabel.ROLE_PLAYER).
                map(edge -> vertex().tx().factory().buildCasting(edge));
    }

    <X extends Thing> Stream<X> getRolePlayerNeighbours(){
        GraphTraversal<Object, Vertex> rolePlayerTraversal = __.inE(Schema.EdgeLabel.ROLE_PLAYER.getLabel()).
                as("edge").
                outV().
                outE(Schema.EdgeLabel.ROLE_PLAYER.getLabel()).
                where(P.neq("edge")).
                inV();

        GraphTraversal<Object, Vertex> attributeEdgeTraversal = __.outE(Schema.EdgeLabel.ATTRIBUTE.getLabel()).inV();

        //noinspection unchecked
        return vertex().tx().getTinkerTraversal().V().
                has(Schema.VertexProperty.ID.name(), getId().getValue()).
<<<<<<< HEAD
                union(rolePlayerTraversal, resourceEdgeTraversal).toStream().
                map(vertex -> vertex().tx().<X>buildConcept(vertex)).
                flatMap(CommonUtil::optionalToStream);
=======
                union(shortcutTraversal, attributeEdgeTraversal).toStream().
                map(vertex -> vertex().tx().buildConcept(vertex));
>>>>>>> ee04ce67
    }

    /**
     *
     * @param roles An optional parameter which allows you to specify the role of the relations you wish to retrieve.
     * @return A set of Relations which the concept instance takes part in, optionally constrained by the Role Type.
     */
    @Override
    public Stream<Relationship> relationships(Role... roles) {
        return Stream.concat(reifiedRelations(roles), edgeRelations(roles));
    }

    private Stream<Relationship> reifiedRelations(Role... roles){
        GraphTraversal<Vertex, Vertex> traversal = vertex().tx().getTinkerTraversal().V().
                has(Schema.VertexProperty.ID.name(), getId().getValue());

        if(roles.length == 0){
            traversal.in(Schema.EdgeLabel.ROLE_PLAYER.getLabel());
        } else {
            Set<Integer> roleTypesIds = Arrays.stream(roles).map(r -> r.getLabelId().getValue()).collect(Collectors.toSet());
            traversal.inE(Schema.EdgeLabel.ROLE_PLAYER.getLabel()).
                    has(Schema.EdgeProperty.ROLE_LABEL_ID.name(), P.within(roleTypesIds)).outV();
        }

        return traversal.toStream().map(vertex -> vertex().tx().<Relationship>buildConcept(vertex)).
                flatMap(CommonUtil::optionalToStream);
    }

    private Stream<Relationship> edgeRelations(Role... roles){
        Set<Role> roleSet = new HashSet<>(Arrays.asList(roles));
        Stream<EdgeElement> stream = vertex().getEdgesOfType(Direction.BOTH, Schema.EdgeLabel.ATTRIBUTE);

        if(!roleSet.isEmpty()){
            stream = stream.filter(edge -> {
                Role roleOwner = vertex().tx().getSchemaConcept(LabelId.of(edge.property(Schema.EdgeProperty.RELATIONSHIP_ROLE_OWNER_LABEL_ID)));
                return roleSet.contains(roleOwner);
            });
        }

        return stream.map(edge -> vertex().tx().factory().buildRelation(edge));
    }

    @Override
    public Stream<Role> plays() {
        return castingsInstance().map(Casting::getRoleType);
    }

    @Override
    public T attribute(Attribute attribute) {
        attributeRelationship(attribute);
        return getThis();
    }

    @Override
    public Relationship attributeRelationship(Attribute attribute) {
        Schema.ImplicitType has = Schema.ImplicitType.HAS;
        Schema.ImplicitType hasValue = Schema.ImplicitType.HAS_VALUE;
        Schema.ImplicitType hasOwner  = Schema.ImplicitType.HAS_OWNER;

        //Is this attribute a key to me?
        if(type().keys().anyMatch(rt -> rt.equals(attribute.type()))){
            has = Schema.ImplicitType.KEY;
            hasValue = Schema.ImplicitType.KEY_VALUE;
            hasOwner  = Schema.ImplicitType.KEY_OWNER;
        }


        Label label = attribute.type().getLabel();
        RelationshipType hasAttribute = vertex().tx().getSchemaConcept(has.getLabel(label));
        Role hasAttributeOwner = vertex().tx().getSchemaConcept(hasOwner.getLabel(label));
        Role hasAttributeValue = vertex().tx().getSchemaConcept(hasValue.getLabel(label));

        if(hasAttribute == null || hasAttributeOwner == null || hasAttributeValue == null || type().plays().noneMatch(play -> play.equals(hasAttributeOwner))){
            throw GraknTxOperationException.hasNotAllowed(this, attribute);
        }

<<<<<<< HEAD
        EdgeElement resourceEdge = putEdge(AttributeImpl.from(attribute), Schema.EdgeLabel.RESOURCE);
        return vertex().tx().factory().buildRelation(resourceEdge, hasResource, hasResourceOwner, hasResourceValue);
    }

    @Override
    public T deleteAttribute(Attribute attribute){
        Role roleHasOwner = vertex().tx().getSchemaConcept(Schema.ImplicitType.HAS_OWNER.getLabel(attribute.type().getLabel()));
        Role roleKeyOwner = vertex().tx().getSchemaConcept(Schema.ImplicitType.KEY_OWNER.getLabel(attribute.type().getLabel()));

        Role roleHasValue = vertex().tx().getSchemaConcept(Schema.ImplicitType.HAS_VALUE.getLabel(attribute.type().getLabel()));
        Role roleKeyValue = vertex().tx().getSchemaConcept(Schema.ImplicitType.KEY_VALUE.getLabel(attribute.type().getLabel()));

        Stream<Relationship> relationships = relationships(filterNulls(roleHasOwner, roleKeyOwner));
        relationships.filter(relationship -> {
                    Stream<Thing> rolePlayers = relationship.rolePlayers(filterNulls(roleHasValue, roleKeyValue));
                    return rolePlayers.anyMatch(rolePlayer -> rolePlayer.equals(attribute));
                }).forEach(Concept::delete);
=======
        EdgeElement attributeEdge = putEdge(AttributeImpl.from(attribute), Schema.EdgeLabel.ATTRIBUTE);
        vertex().tx().factory().buildRelation(attributeEdge, hasAttribute, hasAttributeOwner, hasAttributeValue);
>>>>>>> ee04ce67

        return getThis();
    }

    /**
     * Returns an array with all the nulls filtered out.
     */
    private Role[] filterNulls(Role ... roles){
        return Arrays.stream(roles).filter(Objects::nonNull).toArray(Role[]::new);
    }

    /**
     *
     * @return The type of the concept casted to the correct interface
     */
    public V type() {
        return cachedType.get();
    }

    /**
     *
     * @param type The type of this concept
     */
    private void type(TypeImpl type) {
        if(type != null){
            //noinspection unchecked
            cachedType.set((V) type); //We cache the type early because it turns out we use it EVERY time. So this prevents many db reads
            type.currentShard().link(this);
            setInternalType(type);
        }
    }

    /**
     *
     * @param type The type of this concept
     */
    private void setInternalType(Type type){
        cachedInternalType.set(type.getLabel());
        vertex().property(Schema.VertexProperty.THING_TYPE_LABEL_ID, type.getLabelId().getValue());
    }

    /**
     *
     * @return The id of the type of this concept. This is a shortcut used to prevent traversals.
     */
    Label getInternalType(){
        return cachedInternalType.get();
    }

}<|MERGE_RESOLUTION|>--- conflicted
+++ resolved
@@ -140,13 +140,8 @@
      * @return All the {@link Attribute} that this Thing is linked with
      */
     public Stream<Attribute<?>> attributes(AttributeType... attributeTypes) {
-<<<<<<< HEAD
-        Set<ConceptId> resourceTypesIds = Arrays.stream(attributeTypes).map(Concept::getId).collect(Collectors.toSet());
-        return resources(getRolePlayerNeighbours(), resourceTypesIds);
-=======
         Set<ConceptId> attributeTypesIds = Arrays.stream(attributeTypes).map(Concept::getId).collect(Collectors.toSet());
         return attributes(getShortcutNeighbours(), attributeTypesIds);
->>>>>>> ee04ce67
     }
 
     /**
@@ -174,15 +169,15 @@
      * @return All the {@link Casting} which this instance is cast into the role
      */
     Stream<Casting> castingsInstance(){
-        return vertex().getEdgesOfType(Direction.IN, Schema.EdgeLabel.ROLE_PLAYER).
+        return vertex().getEdgesOfType(Direction.IN, Schema.EdgeLabel.SHORTCUT).
                 map(edge -> vertex().tx().factory().buildCasting(edge));
     }
 
-    <X extends Thing> Stream<X> getRolePlayerNeighbours(){
-        GraphTraversal<Object, Vertex> rolePlayerTraversal = __.inE(Schema.EdgeLabel.ROLE_PLAYER.getLabel()).
+    <X extends Thing> Stream<X> getShortcutNeighbours(){
+        GraphTraversal<Object, Vertex> shortcutTraversal = __.inE(Schema.EdgeLabel.SHORTCUT.getLabel()).
                 as("edge").
                 outV().
-                outE(Schema.EdgeLabel.ROLE_PLAYER.getLabel()).
+                outE(Schema.EdgeLabel.SHORTCUT.getLabel()).
                 where(P.neq("edge")).
                 inV();
 
@@ -191,14 +186,9 @@
         //noinspection unchecked
         return vertex().tx().getTinkerTraversal().V().
                 has(Schema.VertexProperty.ID.name(), getId().getValue()).
-<<<<<<< HEAD
-                union(rolePlayerTraversal, resourceEdgeTraversal).toStream().
+                union(shortcutTraversal, attributeEdgeTraversal).toStream().
                 map(vertex -> vertex().tx().<X>buildConcept(vertex)).
                 flatMap(CommonUtil::optionalToStream);
-=======
-                union(shortcutTraversal, attributeEdgeTraversal).toStream().
-                map(vertex -> vertex().tx().buildConcept(vertex));
->>>>>>> ee04ce67
     }
 
     /**
@@ -216,10 +206,10 @@
                 has(Schema.VertexProperty.ID.name(), getId().getValue());
 
         if(roles.length == 0){
-            traversal.in(Schema.EdgeLabel.ROLE_PLAYER.getLabel());
+            traversal.in(Schema.EdgeLabel.SHORTCUT.getLabel());
         } else {
             Set<Integer> roleTypesIds = Arrays.stream(roles).map(r -> r.getLabelId().getValue()).collect(Collectors.toSet());
-            traversal.inE(Schema.EdgeLabel.ROLE_PLAYER.getLabel()).
+            traversal.inE(Schema.EdgeLabel.SHORTCUT.getLabel()).
                     has(Schema.EdgeProperty.ROLE_LABEL_ID.name(), P.within(roleTypesIds)).outV();
         }
 
@@ -275,9 +265,8 @@
             throw GraknTxOperationException.hasNotAllowed(this, attribute);
         }
 
-<<<<<<< HEAD
-        EdgeElement resourceEdge = putEdge(AttributeImpl.from(attribute), Schema.EdgeLabel.RESOURCE);
-        return vertex().tx().factory().buildRelation(resourceEdge, hasResource, hasResourceOwner, hasResourceValue);
+        EdgeElement attributeEdge = putEdge(AttributeImpl.from(attribute), Schema.EdgeLabel.ATTRIBUTE);
+        return vertex().tx().factory().buildRelation(attributeEdge, hasAttribute, hasAttributeOwner, hasAttributeValue);
     }
 
     @Override
@@ -290,13 +279,9 @@
 
         Stream<Relationship> relationships = relationships(filterNulls(roleHasOwner, roleKeyOwner));
         relationships.filter(relationship -> {
-                    Stream<Thing> rolePlayers = relationship.rolePlayers(filterNulls(roleHasValue, roleKeyValue));
-                    return rolePlayers.anyMatch(rolePlayer -> rolePlayer.equals(attribute));
-                }).forEach(Concept::delete);
-=======
-        EdgeElement attributeEdge = putEdge(AttributeImpl.from(attribute), Schema.EdgeLabel.ATTRIBUTE);
-        vertex().tx().factory().buildRelation(attributeEdge, hasAttribute, hasAttributeOwner, hasAttributeValue);
->>>>>>> ee04ce67
+            Stream<Thing> rolePlayers = relationship.rolePlayers(filterNulls(roleHasValue, roleKeyValue));
+            return rolePlayers.anyMatch(rolePlayer -> rolePlayer.equals(attribute));
+        }).forEach(Concept::delete);
 
         return getThis();
     }
